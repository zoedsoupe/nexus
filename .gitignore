--- conflicted
+++ resolved
@@ -33,10 +33,7 @@
 /.nix-mix/
 
 # Escript builds
-<<<<<<< HEAD
 ./nexus
 
 /priv/plts/
-=======
-nexus_cli
->>>>>>> fdc224f2
+nexus_cli