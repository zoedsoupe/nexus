defmodule Nexus.Command.Validation do
  @moduledoc """
  Defines validations for a `Nexus.Command` struct
  """

  alias Nexus.Command.MissingType
  alias Nexus.Command.NotSupportedType

  @spec validate_required(map, atom, (any -> boolean)) :: map
  def validate_required(%{name: name} = attrs, field, valid_type?) do
    value = Map.get(attrs, field)

    if value && valid_type?.(value) do
      attrs
    else
      raise ArgumentError, "Missing or invalid value for #{field} field in command #{name}"
    end
  end

  @supported_types Application.compile_env!(:nexus, :supported_types)

  @spec validate_type(map) :: map
  def validate_type(%{type: {:enum, values}} = attrs) do
    string = Enum.all?(values, &is_same_type(&1, :string))
    atom = Enum.all?(values, &is_same_type(&1, :atom))

    if string or atom do
      attrs
    else
      raise ArgumentError, "Enum values must be all strings or all atoms"
    end
  end

  def validate_type(%{type: type} = attrs) do
    if type in @supported_types do
      attrs
    else
      raise NotSupportedType, type
    end
  end

  def validate_type(_), do: raise(MissingType)

  @spec validate_name(map) :: map
  def validate_name(%{name: name} = attrs) do
    if is_atom(name) do
      attrs
    else
      raise ArgumentError, "Command name must be an atom"
    end
  end

  @spec validate_default(map) :: map
<<<<<<< HEAD
=======
  def validate_default(%{required: false, type: {:enum, values}, name: name} = attrs) do
    string = Enum.all?(values, &is_same_type(&1, :string))
    atom = Enum.all?(values, &is_same_type(&1, :atom))
    type = (string && "string") || (atom && "atom") || "enum"
    default = Map.get(attrs, :default)
    valid_default? = is_valid_default_type?(default, string, atom)

    cond do
      !default -> raise ArgumentError, "Non required commands must have a default value"
      !valid_default? -> raise ArgumentError, "Default value for #{name} must be of type #{type}"
      true -> attrs
    end
  end

>>>>>>> 3c710747
  def validate_default(%{required: false, type: type, name: name} = attrs) do
    default = Map.get(attrs, :default)

    cond do
      !default and type != :null ->
        raise ArgumentError, "Non required commands must have a default value"

      !is_same_type(default, type) ->
        raise ArgumentError, "Default value for #{name} must be of type #{type}"

      true ->
        attrs
    end
  end

  def validate_default(attrs), do: attrs

  defp is_valid_default_type?(default, string, atom) do
    cond do
      string -> is_binary(default)
      atom -> is_atom(default)
      true -> is_same_type(default, :string)
    end
  end

  defp is_same_type(value, :string), do: is_binary(value)
  defp is_same_type(value, :integer), do: is_integer(value)
  defp is_same_type(value, :float), do: is_float(value)
  defp is_same_type(value, :atom), do: is_atom(value)
  defp is_same_type(_, :null), do: true
end<|MERGE_RESOLUTION|>--- conflicted
+++ resolved
@@ -51,8 +51,6 @@
   end
 
   @spec validate_default(map) :: map
-<<<<<<< HEAD
-=======
   def validate_default(%{required: false, type: {:enum, values}, name: name} = attrs) do
     string = Enum.all?(values, &is_same_type(&1, :string))
     atom = Enum.all?(values, &is_same_type(&1, :atom))
@@ -67,7 +65,6 @@
     end
   end
 
->>>>>>> 3c710747
   def validate_default(%{required: false, type: type, name: name} = attrs) do
     default = Map.get(attrs, :default)
 
